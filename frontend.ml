open Ll
open Ctxt
open Ast

(* Overview ----------------------------------------------------------------- *)

(* The job of the frontend is to translate the abstract syntax into
   the LLVM IR, implementing the source language semantics in terms of
   the target language constructs.

   Because the LLVM IR is typed, the frontend must also propagate
   enough type information so that we can generate appropriate type
   annotations at the LLVM level.  For Oat v.1, the type system is
   simple enough that the frontend can typecheck the abstract syntax
   during the compilation process.  The structure of the compiler
   therefore mirrors the form of the Oat source language typechecking
   rules, which are available from the project web pages.                     *)



(* Instruction Streams ------------------------------------------------------ *)

(* The compiler emits code by generating a stream of instructions interleaved
   with labels and values (like string constants) that should be hoisted to
   the global scope.  

   The result of each translation function (typically) includes a stream.     *)
type elt = 
  | L of lbl                (* Block labels *)
  | I of uid * insn         (* LL IR instruction *)
  | T of terminator         (* Block terminators *)
  | G of gid * Ll.gdecl     (* Hoisted Globals (usually strings) *)

type stream = elt list

(* This is occassionally useful for debugging.                                *)
let string_of_elt = function
  | L lbl         -> Printf.sprintf "L: %s" lbl
  | I (uid, insn) -> Printf.sprintf "I: %s = %s" uid (Ll.string_of_insn insn)
  | T t           -> Printf.sprintf "T: %s" (Ll.string_of_terminator t)
  | G (gid, g)    -> Printf.sprintf "G: %s = %s" gid (Ll.string_of_gdecl g)


(* During generation, we typically emit code so that it is in
   _reverse_ order when the stream is viewed as a list.  That is,
   instructions closer to the head of the list are to be executed
   later in the program.  That is because cons is more efficient than
   appen


   To help make code generation easier, we define snoc (reverse cons)
   and reverse append, which let us write code sequences in their
   natural order.                                                             *)
let ( >@ ) x y = y @ x
let ( >:: ) x y = y :: x


(* Convert an instruction stream into a control flow graph and a list
   of globals.

   - assumes that the instructions are in 'reverse' order of execution.

   - the returned global declarations are the "hoisted" string
     constants that appear in the function body

     For example, the source oat program:

     string f() { return "a fresh string"; }

     would translate to LL code that introduces a new global string
     constant (gid, (str_arr_typ, GString "a fresh string")).
     The string constant is introduced by the cmp_const function.             *)
let build_cfg (code:stream) : Ll.cfg * (Ll.gid * Ll.gdecl) list  =
  let blocks_of_stream (code:stream) =
    let (gs, insns, term_opt, blks) =  List.fold_left
	(fun ((gs:(Ll.gid * Ll.gdecl) list), insns, term_opt, blks) e ->
           begin match e with
             | L l ->
               begin match term_opt with
                 | None ->
                   if (List.length insns) = 0 then  (gs, [], None, blks)
                   else failwith @@
                     Printf.sprintf "build_cfg: block labeled %s has\
                                     no terminator" l

                 | Some terminator ->
                   (gs, [], None, (l, {insns; terminator})::blks)
               end
             | T t  -> (gs, [], Some t, blks)
             | I (uid,insn)  -> (gs, (uid,insn)::insns, term_opt, blks)
             | G (gid,gdecl) ->  ((gid,gdecl)::gs, insns, term_opt, blks)
           end)
        ([], [], None, []) code
    in
    begin match term_opt with
      | None -> failwith "build_cfg: entry block has no terminator" 
      | Some terminator ->
        ({insns; terminator}, blks), gs
    end
  in
  blocks_of_stream code 


(* Ast helper functions ----------------------------------------------------- *)

let ast_int = no_loc Ast.TInt
let ast_bool = no_loc Ast.TBool    
let ast_str = no_loc @@ Ast.TRef(no_loc RString)

(* make an Ast array type carrying t *)
let ast_array_typ t =
  no_loc @@ TRef(no_loc @@ RArray(t))

(* make an Ast constant int out of an OCaml int *)
let ast_int_exp i =
  no_loc @@ Const(no_loc @@ CInt(Int64.of_int i))



(* Compiling Types ---------------------------------------------------------- *)

(* Compile Oat types to LLVM types.  Arrays are represented as a
   pointer to a structure of the form {i64, [0 x t]}.  The first i64
   stores the size of the array.  A C-style string is stored as a
   pointer to an array of chars, with no length information, since Oat
   strings are immutable.

   NOTE: cmp_typ is the translation of the *expression* types of the
   language.  Thus a source expression of type t will have LL type
   (cmpt_typ t) while a source path of type t will have LL type
   Ptr(cmp_ty t) when used on the left-hand side of an assignment.            *)

let t_int  : Ll.ty = I64
let t_bool : Ll.ty = I1
let t_str  : Ll.ty = Ptr I8

let str_arr_typ s = Array(1 + String.length s, I8)

let rec cmp_typ (t:Ast.typ) =
  match t.elt with
  | Ast.TBool  -> t_bool
  | Ast.TInt   -> t_int
  | Ast.TRef r -> Ptr (cmp_ref r)

and cmp_ref (r:Ast.ref) =
  match r.elt with
  | Ast.RString  -> I8
  | Ast.RArray u -> Struct [I64; Array(0, cmp_typ u)]

let cmp_rtyp r =
  match r with
  | None -> Void
  | Some t -> cmp_typ t

let cmp_ftyp ((args,ret):Ast.ftyp) : Ll.fty = 
  (List.map cmp_typ args, cmp_rtyp ret)



(* LL IR helper functions --------------------------------------------------- *)

(* Generate a fresh identifier based on a given string.  Because Oat 
   identifiers cannot begin with _ the resulting string is guaranteed
   not to clash with another source language construct.                       *)
let gensym : string -> string =
  let c = ref 0 in
  fun (s:string) -> incr c; Printf.sprintf "_%s%d" s (!c)

let sym = gensym

(* Compile Ocaml constants to LL IR constant operands of the right type.      *)
let i1_op_of_bool b   = Ll.Const (if b then 1L else 0L)
let i64_op_of_int i   = Ll.Const (Int64.of_int i)
let i64_op_of_int64 i = Ll.Const i

(* Compute a gep path to index into an Oat array represented as LL type:
    {i64, [ 0 x u] }*                                                         *)
let gep_array_index (i:operand) = [
  i64_op_of_int 0;   (* dereference the pointer *)
  i64_op_of_int 1;   (* focus on the array component of the struct *)
  i;                 (* index into the array *)
]

(* Compute a gep path to the length field of an Oat array.                    *)
let gep_array_len = [
  i64_op_of_int 0;  (* dereference the pointer *)
  i64_op_of_int 0;  (* focus on the length component of the struct *)
]

let ty_of_unop (uop:Ast.unop) : ty =
  match uop with
  | Ast.Neg | Ast.Bitnot -> (cmp_typ (Ast.no_loc Ast.TInt))
  | Ast.Lognot -> (cmp_typ (Ast.no_loc Ast.TBool))

(* Generate a call to the runtime.c function oat_alloc_array.  t is
   the src type size is an i64 operand, the number of elements in the
   array returns: an operand of type (cmp_ty (Ast.TArray t)) and the
   code for allocating the array.  Note that because oat_alloc_array is
   polymorphic (its proper return type is generic in the element type),
   we have to use the Bitcast operation to let LL IR know what type the
   array should have.                                                         *)

let oat_alloc_array_dynamic (t:Ast.typ) (size:operand) : operand * stream =
  let ans_id = gensym "array" in
  let ans_ty = cmp_typ @@ ast_array_typ t in
  let arr_id = gensym "raw_array" in
  let arr_ty = cmp_typ @@ ast_array_typ ast_int in
  (Id ans_id,
   [ I (arr_id, Call(arr_ty, Gid "oat_alloc_array", [(I64, size)])) ] >::
   I (ans_id, Bitcast(arr_ty, Id arr_id, ans_ty))) 

let oat_alloc_array_static (t:Ast.typ) (n:int) : operand * stream=
  oat_alloc_array_dynamic t (Ll.Const(Int64.of_int n))








(* Compile a constant ------------------------------------------------------- *)

(* Invariant: cn is a source constant that should be checked to have
   type source type t.  The result is the compiled type, an operand of
   that type and a stream that correctly initializes the operand. 

   Unlike global constants (handled by the cmp_init function), constant 
   arrays that appear in function bodies need to allocate fresh storage.
   Otherwise, two calls to the function f below would return the _same_
   reference, when each call should create a fresh copy of the array.

    int[] f() {
      return {1;2;3}
    }

   For CArr, your compiler should emit code that allocates a fresh array 
   and then initializes it with the constant values.

*)
let rec cmp_const  (cn:Ast.const) (t:Ast.typ) : Ll.ty * Ll.operand * stream =
  begin match cn.elt with
    | Ast.CInt i -> 
      if t.elt <> Ast.TInt then failwith "exp does not have
            the correct source type"
      else (cmp_typ t), (Ll.Const i), []
    | Ast.CBool b ->
      if t.elt <> Ast.TBool then failwith "exp does not have
            the correct source type"
      else (cmp_typ t), (i1_op_of_bool b), []

    | Ast.CNull ->
      begin match t.elt with
        | Ast.TRef r -> (cmp_typ t), Ll.Null, []
        | _ -> failwith "exp does not have the correct source type"
      end
<<<<<<< HEAD
    
    | Ast.CStr str -> let ident = (gensym "str") in
    (Ll.Ptr(str_arr_typ str)), (Ll.Gid ident), [G(ident, (str_arr_typ str, Ll.GString str))]
                

    (*(cmp_typ (Ast.no_loc (Ast.TRef (Ast.no_loc Ast.RString)))), 
    (Ll.Gid ident), [G(ident, ( (str_arr_typ str), Ll.GString str))]*)

    | Ast.CArr consts -> let nt = (gensym "arr") in 
    (Ll.Array((List.length consts), (Ll.Namedt nt))), (Id nt), []
=======
    | Ast.CStr str -> let btcst = (gensym "bitcast") in
      let str = gensym "str" in
      let str_ptr = gensym "str" in
      (cmp_typ t, (Id btcst), [G(str, (str_arr_typ str, Ll.GString str))] >@
                           [I(btcst, (Bitcast (Ptr (str_arr_typ str), Gid str, cmp_typ t)))])
    | _ -> failwith "not implemented lel"
>>>>>>> 05a51c0f

  end



(* Compile an expression ---------------------------------------------------- *)

(* Invariant: checks that exp has source type t, and returns the 
   corresponding LL type, an operand of that type, and a stream of
   instructions that computes the value of the operand.

   - the output LL ty should be (cmp_tmp t).                         

   - a NewArray expression must allocate the storage space for the 
     array (see the oat_alloc_array_dynamic) function, and generate
     iterator code for the array inistr_arr_typ str
   - see the description of path expressions below                            *)

let cmp_binop bop ty op1 op2 :  insn =
  begin match bop with
    | Ast.Add -> Ll.Binop (Add, ty, op1, op2)
    | Ast.Mul -> Ll.Binop (Mul, ty, op1, op2)
    | Ast.Sub -> Ll.Binop (Sub, ty, op1, op2)
    | Ast.And -> Ll.Binop (And, ty, op1, op2)
    | Ast.IAnd -> Ll.Binop (And, ty, op1, op2) 
    | Ast.IOr -> Ll.Binop(Or, ty, op1, op2)
    | Ast.Or -> Ll.Binop(Or, ty, op1, op2)
    | Ast.Shl -> Ll.Binop(Shl, ty, op1, op2)
    | Ast.Shr -> Ll.Binop(Lshr, ty, op1, op2)
    | Ast.Sar -> Ll.Binop(Ashr, ty, op1, op2)
    | Ast.Eq  -> Ll.Icmp(Eq, ty, op1, op2)
    | Ast.Neq -> Ll.Icmp(Ne, ty, op1, op2)
    | Ast.Lt  -> Ll.Icmp(Slt, ty, op1, op2)
    | Ast.Lte -> Ll.Icmp(Sle, ty, op1, op2)
    | Ast.Gt  -> Ll.Icmp(Sgt, ty, op1, op2)
    | Ast.Gte -> Ll.Icmp(Sge, ty, op1, op2)
  end

let ty_of_bop bop : ty =
  match bop with
  | Ast.Add | Ast.Mul | Ast.Sub | Ast.Shl | Ast.Shr | Ast.Sar
  | Ast.IAnd | Ast.IOr -> (cmp_typ (Ast.no_loc Ast.TInt))
  | Ast.Eq | Ast.Neq | Ast.Lt | Ast.Lte | Ast.Gt | Ast.Gte |
    Ast.And | Ast.Or -> (cmp_typ (Ast.no_loc Ast.TBool))


let astty_of_bop bop =
  match bop with
  | Ast.Add | Ast.Mul | Ast.Sub | Ast.Shl | Ast.Shr | Ast.Sar
  | Ast.IAnd | Ast.IOr 
  | Ast.Eq | Ast.Neq | Ast.Lt | Ast.Lte | Ast.Gt | Ast.Gte  ->  (Ast.no_loc Ast.TInt)
  | Ast.And | Ast.Or -> (Ast.no_loc Ast.TBool)

let rec cmp_exp (c:ctxt) (t:typ) (exp:exp) : (Ll.ty * Ll.operand * stream) =
  begin match exp.elt with
    | Ast.Const c -> (cmp_const c t)
    | Ast.Path p -> 
      let (ast_ty, op, code) = cmp_path_exp c p in
      ((cmp_typ t), op, code)

    | Ast.Uop (uop,e) ->
      let (ans_ty, op, code) = (cmp_exp c t e) in
      let ans_id = (gensym "unop") in
      ((ans_ty, (Ll.Id ans_id), code >::I (ans_id, match uop with
         | Ast.Neg -> Ll.Binop (Sub, ans_ty, i64_op_of_int 0, op)
         | Ast.Lognot -> Ll.Icmp  (Eq, ans_ty, op, i1_op_of_bool false)
         | Ast.Bitnot  -> Ll.Binop (Xor, ans_ty, op, i64_op_of_int (-1)))))

    | Ast.Bop (bop,e1,e2) -> 
      let (ans_ty1, op1, code1) = (cmp_exp c (astty_of_bop bop) e1) in
      let (ans_ty2, op2, code2) = (cmp_exp c (astty_of_bop bop) e2) in
      let ans_id = (gensym "bop") in 
      let my_ty = (ty_of_bop bop) in
      (* if my_ty <> (cmp_typ t) then failwith "Incorrect Type for BOP" 
         else *)
      ((cmp_typ t), (Ll.Id ans_id), code1 >@ code2 >:: I (ans_id,
                                                          (cmp_binop bop ans_ty1 op1 op2)))
    | _ -> failwith "unimplemented"
  end

(* Compile a path as a left-hand-side --------------------------------------- *)

(* Checks that p is a valid path for assignment, meaning that it is either:
    -  just an identifier (a.k.a. a Field) 
    -  or, a non-empty prefix path of array type followed by an Index:

    Example valid paths:
      Oat:     Ast path:
    x         [Field("x")]
    x[3]      [Field("x"); Index(Const(3L))]
    x[3][4]   [Field("x"); Index(Const(3L)); Index(Const(4))]
    f(17)[3]  [Call("f", [Const(17)]); Index(Const(3))]

   Invariant: the result of compiling a path as a lhs is the *source* type t
   of the path expression, an operand of type Ptr(cmp_typ t), and a stream
   that computes an address for the path  into the returned operand.         

   Note: To compile paths ending with and index, you can treat the prefix as 
   a path denoting an array _expression_.                                    


   Note: When compiling a _global_ identifier, it is necessary to introduce 
   a Bitcast operation because a globally-defined array or string constant
   might have a type that is more specific than the translation of its
   type given by cmp_typ.  For example, the global array initialized as
   {1, 2, 3}  must be declared at the top level as having type 
   {i64, [3 x i64]}, which records the length '3' as part of the type. 
   The translation type of Oat arrays is the type {i64, [0 x i64]}, which
   has static length '0' as the type.  To reconcile these differences, you
   must Bitcast the more specific type (found in the globals context) to
   the desired translation type.                                              *)

and cmp_path_lhs (c:ctxt) (p:path) : Ast.typ * Ll.operand * stream =
  begin match (List.nth p 0).elt with
    | Field id ->
      let lu = (List.mem_assoc id.elt c.local) in
      print_endline (string_of_bool(lu));
      begin match lu with
        | false ->  let gu = (List.mem_assoc id.elt c.global) in
          begin match gu with
            | false -> failwith "Variable not declared"
            | true -> let (uid, ty, llty)  = (lookup_global id.elt c) in
              begin match ty.elt with
                | TBool | TInt -> (ty, (Ll.Gid uid), [])
                | _ -> let myuid = (gensym "Bitcast") in
                  (ty, (Ll.Id myuid), [I(myuid, (Bitcast (Ptr llty, Ll.Gid uid, Ptr(cmp_typ ty))))])
              end
          end
        | true ->  let (uid, ty)  = (lookup_local id.elt c) in
          (ty, Ll.Id uid, [])
      end
    | _ -> failwith "Index not implemented"
  end




(* Checks that p is a valid path expression, meaning that it is either:
    -  just a well-typed call to a non-void function
    -  or, a non-empty path that is valid as a left-hand-side, from which 
       a value can be loaded.

    Example valid expression paths:
      Oat:     Ast path:
    f(17)     [Call("f", [Const(17)])]
    x         [Field("x")]
    x[3]      [Field("x"); Index(Const(3L))]
    x[3][4]   [Field("x"); Index(Const(3L)); Index(Const(4))]
    f(17)[3]  [Call("f", [Const(17)]); Index(Const(3))]

   Invariant: the result of compiling a path as an expression is the
   *source* type t of the path expression, an operand of type (cmp_typ
   t), and a stream that computes the value of the path expression into
   the returned operand.

   Note: if path is not just a call, you can compile it as a left-hand-side
   and the load from the resulting pointer.                                  *)

and cmp_path_exp (c:ctxt) (p:path) : Ast.typ * Ll.operand * stream =
  match (List.nth p 0).elt with
  | Field id ->

    print_endline id.elt;
    let ast_typ, op, str = cmp_path_lhs c p in
    let uid = (gensym "load") in
    
    ast_typ, (Id uid), str >::I(uid, (Load (Ptr (cmp_typ ast_typ), op)))
  | Call (id, lst) -> 

    let gid, (atyplst, rtyp) = lookup_function id.elt c in    
    let f (i: int)  (x: Ast.exp) =
      let ty, op, str = cmp_exp c (List.nth atyplst i) x  in
      (ty, (op, str)) in

    let typ_lst, temp  = List.split(List.mapi f lst) in
    let op_lst, strlst_lst = List.split temp in
    let str_lst = List.flatten (List.rev strlst_lst) in
    let uid = gensym "call" in

    let ll_rtyp =
      match rtyp with
      | None -> failwith "can't be void"
      | Some r -> cmp_typ r
    in

    let call_elt = I(uid, Call(ll_rtyp, Gid gid, (List.combine typ_lst op_lst))) in
    let ast_typ =
      match rtyp with
      | None -> failwith "can't have void function"
      | Some r -> r
    in
    (ast_typ, Id uid, str_lst >@ [call_elt])
  | _ -> failwith "invalid type for 0th element"


let rec cmp_decls c rt d ans: ctxt*stream = 
  begin match d with
    | [] -> c, ans
    | d::rest -> let (c1, s) = cmp_stmt c rt (Ast.no_loc(Ast.Decl d)) in
      (cmp_decls c1 rt rest (ans >@ s))
  end


(* compile a statement ------------------------------------------------------ *)

(* Checks that the stmt is well typed and returns a new context and 
   a stream of LL instructions that implement the statment's behavior.

   - If the statement is a Return statement, it's form must match the
     rt argument.

   - IfLthe statement is an SCall, it must be to a path identifying a 
     void function.  Note that this implies that the path has only one
     accessor.                                                                *)

and print_string_of_elt elt = 
  let s = string_of_elt elt in
  print_string s

and cmp_stmt (c:ctxt) (rt:rtyp) (stmt : Ast.stmt) : ctxt * stream =
  match stmt.elt with
  | Ast.Ret t -> print_endline ("");
    begin match t with
      | Some exp -> 
        begin match rt with
          | Some r -> let (ty,op,str) = (cmp_exp c r exp) in
            begin match op with
              | Id i ->
                (* let nc = add_local c (no_loc i)
                 * (i,r) in*)
                c, str >@  [T(Ll.Ret (ty, Some op))]
              | _ ->  c, str >@ [T(Ll.Ret(ty, Some op))]
            end
          | None -> failwith "non-void return type for void function"
        end
      | None -> begin match rt with
          | Some _ -> failwith "void return type for non-void function"
          | None -> let t = Ll.Ret(Ll.Void, None) in c, [T t]
        end
    end
  | Ast.If (e, b1, b2) -> let (t1, o1, s1) = (cmp_exp c (Ast.no_loc Ast.TBool) e) in
    c, s1 >@ (ifloop c rt o1 b1 b2)


  | Ast.While (e, b1) -> let (t1, o1, s1) = (cmp_exp c (Ast.no_loc Ast.TBool) e) in
    c,(whileloop c rt o1 b1 s1) 


  | Ast.For (d,e,s,b) -> let (c0,codes) = (cmp_decls c rt d []) in
<<<<<<< HEAD
                         let (t,o,exp) = begin match e with
                         | None -> (cmp_const (Ast.no_loc (Ast.CBool true)) (Ast.no_loc (Ast.TBool)))
                         | Some ex -> (cmp_exp c0 (Ast.no_loc Ast.TBool) ex)
                         end in
                         let (c1, stcode) = begin match s with
                         | None -> c0,[]
                         | Some st -> (cmp_stmt c0 rt st)
                         end in
                         

                          let _,e_b1 = cmp_block c1 rt b in
                          let if_label = (gensym "if") in
                          let cond_label = (gensym "cond") in
                          let merge_label = (gensym "merge") in
                          
                          
                          c, codes >@
                          [T (Br (cond_label))] >@
                          [L cond_label]  >@ exp >@
                          [T (Cbr (o, if_label, merge_label))] >@
                          [L if_label] >@ e_b1 >@ stcode >@[T (Br cond_label)]>@ 
                          [L merge_label]


                            
              
=======
    let (t,o,exp) = begin match e with
      | None -> (cmp_const (Ast.no_loc (Ast.CBool true)) (Ast.no_loc (Ast.TBool)))
      | Some ex -> (cmp_exp c0 (Ast.no_loc Ast.TBool) ex)
    end in
    let (c1, stcode) = begin match s with
      | None -> c0,[]
      | Some st -> (cmp_stmt c0 rt st)
    end in


    let _,e_b1 = cmp_block c1 rt b in
    let if_label = (gensym "if") in
    let cond_label = (gensym "cond") in
    let merge_label = (gensym "merge") in


    c1, codes >@
        [T (Br (cond_label))] >@
        [L cond_label]  >@ exp >@
        [T (Cbr (o, if_label, merge_label))] >@
        [L if_label] >@ e_b1 >@ stcode >@[T (Br cond_label)]>@ 
        [L merge_label]




>>>>>>> 05a51c0f

  | Ast.Assn (p,e) ->
    print_endline "Assn";
    let (t1, o1, s1) = (cmp_path_lhs c p) in
    let (t2, o2, s2) = (cmp_exp c t1 e) in

    c, s1>@s2>@[I(gensym "Assn", (Store (t2, o2, o1)))]

  | Ast.SCall p -> 
          begin match (List.nth p 0).elt with
          | Call (id, lst) -> 
                  let gid, (atyplst, rtyp) = lookup_function id.elt c in    
                  let f (i: int)  (x: Ast.exp) =
                      let ty, op, str = cmp_exp c (List.nth atyplst i) x  in
                      (ty, (op, str)) in

                        let typ_lst, temp  = List.split(List.mapi f lst) in
                        let op_lst, str_lst_lst = List.split temp in
                        let str_lst = List.flatten (List.rev str_lst_lst) in
                        let uid = gensym "scall" in

                  let ll_rtyp =
                      begin match rtyp with
                      | None -> Void
                      | Some r -> cmp_typ r
                      end
                      in

                    let call_elt = I(uid, Call(ll_rtyp, Gid gid, (List.combine typ_lst op_lst))) in
                    (c, str_lst >@ [call_elt])

            | _ -> failwith "illegal first element for scall"
            end


  | Ast.Decl d -> print_endline "";
    let dec = d.elt in
    let lu = (List.mem_assoc dec.id.elt c.local) in
    begin match lu with
      | false -> let (ty, op, str) = (cmp_exp c dec.ty dec.init) in
        (*let nc0 = begin match dec.ty.elt with
          | Ast.TRef r -> begin match r.elt with
              | Ast.RString -> begin match dec.init.elt with
                  | Ast.Const co ->begin match co.elt with
                      |Ast.CStr str -> print_endline "HERHEHE";
                        (add_global c dec.id ((dec.id.elt), dec.ty, (str_arr_typ str)))
                      | _ -> c
                    end
                  | _  -> c
                end
              | _ -> c
            end
          | _ -> c
          end in*)

        begin match op with
          | Id i -> let nc = add_local c (dec.id) (dec.id.elt, dec.ty) in
            nc,  str>@[I(dec.id.elt, (Ll.Alloca (cmp_typ dec.ty)))]>@ [I(gensym "store",(Store ((cmp_typ dec.ty), op,(Id dec.id.elt))))] 
          | _ ->    let nc = add_local c (dec.id) (dec.id.elt, dec.ty) in
            nc, str>@[I(dec.id.elt, (Ll.Alloca (cmp_typ dec.ty)))]>@ [I(gensym "store",(Store ((cmp_typ dec.ty), op, (Id dec.id.elt))))] 
        end

      | _ -> failwith "Variable exists in local context"
    end
  | _ -> failwith "unimplemented"




and ifloop c rt exp b1 b2 : stream =
  let _,e_b1 = cmp_block c rt b1 in
  if List.length b2 <> 0 then begin
    let _,e_b2 = cmp_block c rt b2 in
    let if_label = (gensym "if") in
    let else_label = (gensym "else") in
    let merge_label = (gensym "merge") in

    [T (Cbr (exp, if_label, else_label))] >@
    [L if_label] >@ e_b1 >@ [T (Br merge_label)] >@ 
    [L else_label] >@ e_b2 >@ [T (Br merge_label)] >@
    [L merge_label]

  end

  else begin

    let if_label = (gensym "if") in
    let merge_label = (gensym "merge") in

    [T (Cbr (exp, if_label, merge_label))] >@
    [L if_label] >@ e_b1 >@ [T (Br merge_label)]>@ 
    [L merge_label]
  end

and whileloop c rt exp b1 c1: stream =
  let _,e_b1 = cmp_block c rt b1 in
  let if_label = (gensym "if") in
  let cond_label = (gensym "cond") in
  let merge_label = (gensym "merge") in(*
  [L cond_label] >@ c1 >@  
  [T (Cbr (exp, if_label, merge_label))] >@
  [L if_label] >@ e_b1 >@ [T (Br cond_label)]>@
  [L merge_label]*)
  [] >@
  [T (Br (cond_label))] >@
  [L cond_label]  >@ c1 >@
  [T (Cbr (exp, if_label, merge_label))] >@
  [L if_label] >@ e_b1 >@ [T (Br cond_label)]>@ 
  [L merge_label]



(* compile a block ---------------------------------------------------------- *)
and cmp_block (c:ctxt) (rt:rtyp) (stmts:Ast.block) : ctxt * stream =
  List.fold_left
    (fun (c,code) s ->
       let c, stmt_code = cmp_stmt c rt s in
       c, code >@ stmt_code) (c,[]) stmts






(* context translation types ------------------------------------------------ *)
type ll_funs    = (Ll.gid * Ll.fdecl) list 
type ll_globals = (Ll.gid * Ll.gdecl) list

(* compile a function declaration ------------------------------------------- *)

(* compiles a source function declaration, producing a target function 
   declaration and a list of global declarations.

   - this function may assume that the supplied context c has an 
     empty local context

   - the target function entry block code should translate the
     function arguments by placing them in alloca'ed stack slots and
     extending the local context accordingly

   - the returned control flow graph and hoisted globals should be 
     created by build_cfg                                                     *)

let cmp_fdecl (c:ctxt) {elt={rtyp; name; args; body}} :
  (Ll.gid * Ll.fdecl) * ll_globals =

  let rettyp = begin match rtyp with
    | Some x ->
      cmp_typ x
    | None -> Void
  end in

  let arg_typ  (x: typ * id) =
    begin match x with
      | (y, _) -> cmp_typ y
    end in

  let arg_id  (x: typ * id) =
    begin match x with
      | (_, y) -> y.elt
    end in

  let arg_typs = List.map arg_typ args in
  let func_fty = (arg_typs, rettyp) in
  let func_param = List.map arg_id args in

  let alloca_args  (x: typ * id) =
    begin match x with
      | (x, y) ->
        let uid = gensym "alloca" in
        (uid, (Alloca (cmp_typ x)))::(gensym "alloca", (Store ((cmp_typ x), (Id y.elt), (Id uid))))::[]
    end
  in

  let args_elt =  (List.map alloca_args args) in

  let uid_lst (i: int) (x: (string * Ll.insn) list) =
    begin match (List.nth x 0) with
      | (uid, y) ->
        begin match (List.nth args i) with
          | (typ, id) -> (id, uid, typ) 
        end   
    end in

  let update_ctxt (c: ctxt) (x: Ast.id * string * Ast.typ) =
    begin match x with 
      | (id, str, typ) -> add_local c id (str, typ)
    end
  in

  let nc = List.fold_left update_ctxt c (List.mapi uid_lst args_elt) in

  let new_ctxt, strm = cmp_block nc rtyp body in
  (* List.iter (print_string_of_elt) strm; *)
  let func_cfg, func_llglobals = build_cfg strm in
  let beginning_block, other_blocks = func_cfg in

  let block_insns = beginning_block.insns in

  let new_block = {insns = ((List.flatten args_elt) @ block_insns); terminator=beginning_block.terminator} in
  let new_cfg = (new_block, other_blocks) in
  ((name.elt, {fty=func_fty; param=func_param; cfg=new_cfg}), func_llglobals)


(* compile all of the fdecls ------------------------------------------------ *)
let cmp_fdecls (c:ctxt) (p:Ast.prog) :  ll_funs * ll_globals =
  let f (x: gdecl) =
    begin match x with
      | Gvdecl y -> []
      | Gfdecl y -> (cmp_fdecl c y) ::[]
    end
  in

  let x, y = List.split (List.flatten (List.map f p)) in
  (x, (List.flatten y))

(* compile a global initializer --------------------------------------------- *)

(* Invariant: ty is the source type of the global value.  init is a
   _constant_ expression.  Outputs the target type, which should be
   correspond to the ginit_value, and ll_globals that initialize the
   statically-allocated memory block correctly.

   Unlike constant expressions that appear inside of functions (which
   require dynamic allocation of storage space), globally defined
   constants should simply translate to a sequence of appropriate LL 
   global initializers.  

   - for Null, Bool, and Int types the result type is simply 
     (cmp_tmp ty)

   - for String and Array types the resulting Ll.ty should correspond
     exactly to the ginit value's type, which may be more specific
     than (cmp_typ ty).  (Hint: the clang compiler's type errors
     can help you figure yout the exact types of the ginit values.)

   - global string declarations must translate to a global string
     constant, plus a reference to that constant.

   - global array declarations must include appropriate Oat-style
     array length information, and, like strings, must compile not
     only to the data, but to a pointer refering to that data.  The 
     static LL type of an array must use the correct length.  [See
     the corresponding note in cmp_path_lhs]                 

   - this function should fail if the initializer expression has
     incorrect type, or if the global initializer contains a
     non-constant expression.                                                 *)

let rec cmp_init (ty:Ast.typ) (init:Ast.exp) :  Ll.ty * Ll.ginit * ll_globals =
  let gid = gensym "constant" in

  let typ =
    begin match init.elt with
      | Const x ->
        begin match x.elt with
          | CArr a -> failwith "unimplemented"
          | _ -> cmp_typ ty
        end
      | _ -> failwith "non-constant expression"
    end in

  begin match init.elt with
    | Const x ->
      begin match x.elt with
        | CNull -> (typ, GNull, [(gid, (typ, GNull))])
        | CBool b -> 
          begin match b with
            | true -> (typ, (GInt 1L), [(gid, (typ, GInt 1L))])
            | false -> (typ, GInt 0L, [(gid, (typ, GInt 0L))])
          end
        | CInt i -> (typ, GInt i, [(gid, (typ, GInt i))])
        | CStr s -> let gid2 = gensym "constant" in
          Ptr (str_arr_typ s),  GGid gid, [(gid, (str_arr_typ s,  GString s))]
        | CArr a -> failwith "unimplemented"
      end
    | _ -> failwith "non-constant expression"
  end

(* compile the global context ----------------------------------------------- *)

(* compiles a source global declaration into a global context entry and 
   a sequence of LL globals                                                   *)
let gvdecl_typ {elt={ty; id; init}} : (id * global_binding) * ll_globals =
  let ll_ty, ginit, gs  = cmp_init ty init in
  (id, (id.elt, ty, ll_ty)), (id.elt, (ll_ty, ginit))::gs


(* compiles a source function type declaration into a function context entry  *)
let fdecl_typ {elt={rtyp; name; args}} : id * funs_binding =
  let ts = List.map fst args in
  (name, (name.elt, (ts, rtyp)))

(* produces the top-level global context suitable for typechecking/compiling
   each function declaration, as well as the globals needed to initialize
   global data declarations                                                   

   Oat programs consist of a sequence of global declarations
   containing data values and (possibly) mutually recursive function
   definitions.  Therefore, to typecheck a function body, it is
   necessary to first figure out the global context, which has the
   type information about all of the declarations.  

   Use gvdecl_typ and gfdecl_typ to complete this function.                   *)

let cmp_global_ctxt (p:Ast.prog) (c:ctxt) : ctxt * ll_globals =

  let gvll  (x: gdecl) =
    begin match x with
      | Gvdecl d ->
        let ret = gvdecl_typ d in
        begin match ret with
          | (_, x) -> x
        end
      | Gfdecl f  -> []
    end
  in

  let gvctxt  (x: gdecl) =
    begin match x with
      | Gvdecl d ->
        let ret = gvdecl_typ  d in

        begin match ret with
          | (x, _) -> 
            let str = begin match x with 
              | (s, _) -> s.elt
            end in

            let vars = begin match x with 
              | (_, v) -> v
            end in

            [(str,vars)]
        end
      | Gfdecl f  -> []
    end
  in

  let gfctxt  (x: gdecl) =
    begin match x with
      | Gvdecl d -> []
      | Gfdecl f  ->
        let ret = fdecl_typ  f in
        let str = begin match ret with
          | (s, _) -> s.elt
        end in

        let funs = begin match ret with
          | (_, y) -> y
        end in
        [(str, funs)]
    end
  in

  let llglob =  List.flatten (List.map gvll p) in
  let globvar =  List.flatten (List.map gvctxt p) in
  let globfun =  List.flatten (List.map gfctxt p) in
  let retctxt = {funs = (List.append globfun c.funs); global = (List.append globvar c.global); local = c.local} in
  (retctxt, llglob)

(* Oat initial context ------------------------------------------------------ *)

let prelude =
  [ "array_of_string",  ([ast_str],  Some(ast_array_typ ast_int))
  ; "string_of_array",  ([ast_array_typ ast_int], Some(ast_str))
  ; "length_of_string", ([ast_str],  Some(ast_int))
  ; "string_of_int",    ([ast_int],  Some(ast_str))
  ; "string_cat",       ([ast_str; ast_str], Some(ast_str))
  ; "print_string",     ([ast_str],  None)
  ; "print_int",        ([ast_int],  None)
  ; "print_bool",       ([ast_bool], None)
  ]

let init_ctxt =
  List.fold_left
    (fun c (s, fty) -> add_function c (no_loc s) (s, fty)) empty_ctxt 
    prelude

(* Compile a top-level program ---------------------------------------------- *)
let cmp_prog (p: Ast.prog) : Ll.prog =
  let c, gdecls = cmp_global_ctxt p init_ctxt in
  let (fdecls, hoisted_globals) = cmp_fdecls c p in
  { tdecls = []; gdecls=gdecls @ hoisted_globals;  fdecls; }


(* Oat LLVM prelude --------------------------------------------------------- *)

(* This is a string represeting the LLVM IR external declarations for
   the oat built-in functions.  These functions are implemented in
   runtime.c                                                                  *)
let oat_ll_prelude =
  let to_str (fn, (args, rtyp)) =
    let args_str = List.map (fun t -> string_of_ty (cmp_typ t)) args
                   |> String.concat ", "
    in
    let rtyp_str = string_of_ty (cmp_rtyp rtyp) in
    Printf.sprintf "declare %s @%s (%s)"
      rtyp_str fn args_str
  in
  let declares = List.map to_str prelude
                 |> String.concat "\n"
  in
  Printf.sprintf 
    "target datalayout = \"e-m:o-i64:64-f80:128-n8:16:32:64-S128\"\n\n\
     ; ------------------------------------------------ prelude\n\n\
     ; internal oat functions (not available in source)\n\
     declare i64* @oat_malloc(i64)\n\
     declare {i64, [0 x i64]}* @oat_alloc_array (i64)\n\
     \n\
     ; oat 'builtin' functions\n\
     %s\n\
     ; --------------------------------------------------------\n\n\
    " declares

<|MERGE_RESOLUTION|>--- conflicted
+++ resolved
@@ -254,26 +254,13 @@
         | Ast.TRef r -> (cmp_typ t), Ll.Null, []
         | _ -> failwith "exp does not have the correct source type"
       end
-<<<<<<< HEAD
-    
-    | Ast.CStr str -> let ident = (gensym "str") in
-    (Ll.Ptr(str_arr_typ str)), (Ll.Gid ident), [G(ident, (str_arr_typ str, Ll.GString str))]
-                
-
-    (*(cmp_typ (Ast.no_loc (Ast.TRef (Ast.no_loc Ast.RString)))), 
-    (Ll.Gid ident), [G(ident, ( (str_arr_typ str), Ll.GString str))]*)
-
-    | Ast.CArr consts -> let nt = (gensym "arr") in 
-    (Ll.Array((List.length consts), (Ll.Namedt nt))), (Id nt), []
-=======
     | Ast.CStr str -> let btcst = (gensym "bitcast") in
       let str = gensym "str" in
       let str_ptr = gensym "str" in
       (cmp_typ t, (Id btcst), [G(str, (str_arr_typ str, Ll.GString str))] >@
                            [I(btcst, (Bitcast (Ptr (str_arr_typ str), Gid str, cmp_typ t)))])
-    | _ -> failwith "not implemented lel"
->>>>>>> 05a51c0f
-
+    | Ast.CArr consts -> let nt = (gensym "arr") in 
+    (Ll.Array((List.length consts), (Ll.Namedt nt))), (Id nt), []
   end
 
 
@@ -522,34 +509,6 @@
 
 
   | Ast.For (d,e,s,b) -> let (c0,codes) = (cmp_decls c rt d []) in
-<<<<<<< HEAD
-                         let (t,o,exp) = begin match e with
-                         | None -> (cmp_const (Ast.no_loc (Ast.CBool true)) (Ast.no_loc (Ast.TBool)))
-                         | Some ex -> (cmp_exp c0 (Ast.no_loc Ast.TBool) ex)
-                         end in
-                         let (c1, stcode) = begin match s with
-                         | None -> c0,[]
-                         | Some st -> (cmp_stmt c0 rt st)
-                         end in
-                         
-
-                          let _,e_b1 = cmp_block c1 rt b in
-                          let if_label = (gensym "if") in
-                          let cond_label = (gensym "cond") in
-                          let merge_label = (gensym "merge") in
-                          
-                          
-                          c, codes >@
-                          [T (Br (cond_label))] >@
-                          [L cond_label]  >@ exp >@
-                          [T (Cbr (o, if_label, merge_label))] >@
-                          [L if_label] >@ e_b1 >@ stcode >@[T (Br cond_label)]>@ 
-                          [L merge_label]
-
-
-                            
-              
-=======
     let (t,o,exp) = begin match e with
       | None -> (cmp_const (Ast.no_loc (Ast.CBool true)) (Ast.no_loc (Ast.TBool)))
       | Some ex -> (cmp_exp c0 (Ast.no_loc Ast.TBool) ex)
@@ -566,7 +525,7 @@
     let merge_label = (gensym "merge") in
 
 
-    c1, codes >@
+    c, codes >@
         [T (Br (cond_label))] >@
         [L cond_label]  >@ exp >@
         [T (Cbr (o, if_label, merge_label))] >@
@@ -576,7 +535,6 @@
 
 
 
->>>>>>> 05a51c0f
 
   | Ast.Assn (p,e) ->
     print_endline "Assn";
