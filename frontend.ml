--- conflicted
+++ resolved
@@ -461,29 +461,18 @@
           | None -> let t = Ll.Ret(Ll.Void, None) in c, [T t]
         end
     end
-
-<<<<<<< HEAD
-  | Ast.Assn (p,e) -> let (t1, o1, s1) = (cmp_path_exp c p) in
-                      begin match rt with
-                      | Some r -> let (t2, o2, s2) = (cmp_exp c r e) in
-                                    c,  s1>@s2>@[I(gensym "Assn",(Store (t2, o2, o1)))] 
-
-                      | None -> failwith "variable set to void function output"
-                      end
-  
   | Ast.If (e, b1, b2) -> let (t1, o1, s1) = (cmp_exp c (Ast.no_loc Ast.TBool) e) in
                           c, s1 >@ (condition c rt o1 b1 b2)
 
 
                       
 
-=======
   | Ast.Assn (p,e) ->
     let (t1, o1, s1) = (cmp_path_lhs c p) in
     let (t2, o2, s2) = (cmp_exp c t1 e) in
     
     c, s1>@s2>@[I(gensym "Assn", (Store (t2, o2, o1)))]
->>>>>>> a961335f
+
   | Ast.Decl d -> print_endline "";
     let dec = d.elt in
     let lu = (List.mem_assoc dec.id.elt c.local) in
